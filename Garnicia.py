#!/usr/bin/env python3
# Garnicia - A GTK-based note-taking application
# Copyright (C) 2025 Arthur Dubeux Estevam
#
# This program is free software: you can redistribute it and/or modify
# it under the terms of the GNU General Public License as published by
# the Free Software Foundation, either version 3 of the License, or
# (at your option) any later version.
#
# This program is distributed in the hope that it will be useful,
# but WITHOUT ANY WARRANTY; without even the implied warranty of
# MERCHANTABILITY or FITNESS FOR A PARTICULAR PURPOSE.  See the
# GNU General Public License for more details.
#
# You should have received a copy of the GNU General Public License
# along with this program.  If not, see <https://www.gnu.org/licenses/>.

import os
import sqlite3
import sys
import traceback

try:
    import gi
    gi.require_version('Gtk', '3.0')
<<<<<<< HEAD
    from gi.repository import Gtk, Pango
=======
    from gi.repository import Gtk
>>>>>>> c40a0c89
except ModuleNotFoundError:
    sys.stderr.write(
        "Error: PyGObject is required.\n"
        "Install the 'python3-gi' and 'gir1.2-gtk-3.0' packages.\n"
    )
    sys.exit(1)

# Configuration paths
CONFIG_FOLDER = os.path.expanduser('~/.config/txtnotes')
CONFIG_FILE = os.path.join(CONFIG_FOLDER, 'folder')
DB_FILE = os.path.join(CONFIG_FOLDER, 'journal.db')
DEBUG_FILE = os.path.join(CONFIG_FOLDER, 'debug.log')

# Ensure config directory and debug log
os.makedirs(CONFIG_FOLDER, exist_ok=True)
with open(DEBUG_FILE, 'w', encoding='utf-8') as df:
    df.write('=== Garnicia Debug Log ===\n')

# Exception hook logs crashes to debug file
def excepthook(exc_type, exc_value, exc_tb):
    with open(DEBUG_FILE, 'a', encoding='utf-8') as df:
        traceback.print_exception(exc_type, exc_value, exc_tb, file=df)
    sys.__excepthook__(exc_type, exc_value, exc_tb)
sys.excepthook = excepthook

class NotesWindow(Gtk.ApplicationWindow):
    def __init__(self, app):
        super().__init__(application=app)
        self.set_title('Garnicia')
        self.set_default_size(800, 600)

        # Initialize DB
        try:
            self.db = sqlite3.connect(DB_FILE)
            self.db.execute('''
                CREATE TABLE IF NOT EXISTS journal(
                    filename TEXT PRIMARY KEY,
                    content TEXT
                )''')
            self.db.commit()
        except Exception:
            traceback.print_exc(file=open(DEBUG_FILE, 'a'))
            self.db = None

        # State
        self.folder = None
        self.current_file = None
        self.dirty_files = set()

        # Header: folder, save, plus on left; trash on right
        header = Gtk.HeaderBar(show_close_button=True, title='Garnicia')
        self.set_titlebar(header)

        btn_open = Gtk.Button.new_from_icon_name('folder-open-symbolic', Gtk.IconSize.BUTTON)
        btn_open.connect('clicked', self.on_open_folder)
        header.pack_start(btn_open)

        btn_save = Gtk.Button.new_from_icon_name('media-floppy-symbolic', Gtk.IconSize.BUTTON)
        btn_save.connect('clicked', self.on_save)
        header.pack_start(btn_save)

        btn_new = Gtk.Button.new_from_icon_name('list-add-symbolic', Gtk.IconSize.BUTTON)
        btn_new.connect('clicked', self.on_new_note)
        header.pack_start(btn_new)

        btn_delete = Gtk.Button.new_from_icon_name('user-trash-symbolic', Gtk.IconSize.BUTTON)
        btn_delete.connect('clicked', self.on_delete_note)
        header.pack_end(btn_delete)

        # Font selection controls
        self.font_button = Gtk.FontButton()
        self.font_button.set_use_font(True)
        self.font_button.set_show_size(False)
        self.font_button.connect('font-set', self.on_font_changed)
        self.font_button.set_font_name('monospace')
        header.pack_end(self.font_button)

        adj = Gtk.Adjustment(12, 6, 72, 1, 10, 0)
        self.font_size = Gtk.SpinButton(adjustment=adj, climb_rate=1, digits=0)
        self.font_size.connect('value-changed', self.on_font_size_changed)
        header.pack_end(self.font_size)
        self.font_size.set_value(12)

        # Layout: split list and text view
        paned = Gtk.Paned.new(Gtk.Orientation.HORIZONTAL)
        self.add(paned)

        # Notes list with inline edit
        self.liststore = Gtk.ListStore(str)
        self.treeview = Gtk.TreeView(model=self.liststore)
        renderer = Gtk.CellRendererText()
        renderer.set_property('editable', True)
        renderer.connect('edited', self.on_rename)
        renderer.connect('editing-started', self.on_start_inline_edit)
        self.column = Gtk.TreeViewColumn('Notes', renderer, text=0)
        self.treeview.append_column(self.column)
        self.selection = self.treeview.get_selection()
        self.selection_handler_id = self.selection.connect('changed', self.on_note_selected)
        scroll_list = Gtk.ScrolledWindow()
        scroll_list.set_policy(Gtk.PolicyType.AUTOMATIC, Gtk.PolicyType.AUTOMATIC)
        scroll_list.add(self.treeview)
        paned.pack1(scroll_list, resize=True, shrink=False)
        paned.set_position(200)

        # Text editor
        self.textview = Gtk.TextView()
        self.textview.set_wrap_mode(Gtk.WrapMode.WORD)
        for side in ('left', 'right', 'top', 'bottom'):
            getattr(self.textview, f'set_{side}_margin')(10)
        self.textbuffer = self.textview.get_buffer()
        self.changed_id = self.textbuffer.connect('changed', self.on_text_changed)
        scroll_text = Gtk.ScrolledWindow()
        scroll_text.set_policy(Gtk.PolicyType.AUTOMATIC, Gtk.PolicyType.AUTOMATIC)
        scroll_text.add(self.textview)
        paned.pack2(scroll_text, resize=True, shrink=True)
        self.update_font()

        # Load last folder and populate
        self.load_last_folder()
        self.show_all()

    def enforce_lowercase(self, entry):
        text = entry.get_text()
        lower = text.lower()
        if text != lower:
            pos = entry.get_position()
            entry.set_text(lower)
            entry.set_position(pos)

    def on_start_inline_edit(self, renderer, editable, path):
        editable.connect('changed', lambda e: self.enforce_lowercase(e))

    def show_error(self, msg):
        with open(DEBUG_FILE, 'a', encoding='utf-8') as df:
            df.write(f'ERROR: {msg}\n')
        dlg = Gtk.MessageDialog(
            transient_for=self,
            message_type=Gtk.MessageType.ERROR,
            buttons=Gtk.ButtonsType.OK,
            text='Error')
        dlg.format_secondary_text(msg)
        dlg.run(); dlg.destroy()

    def update_font(self):
        desc = Pango.FontDescription.from_string(self.font_button.get_font_name())
        desc.set_size(int(self.font_size.get_value()) * Pango.SCALE)
        self.textview.modify_font(desc)

    def on_font_changed(self, widget):
        self.update_font()

    def on_font_size_changed(self, widget):
        self.update_font()

    def load_last_folder(self):
        try:
            if os.path.exists(CONFIG_FILE):
                with open(CONFIG_FILE, 'r', encoding='utf-8') as cf:
                    p = cf.read().strip()
                if os.path.isdir(p):
                    self.folder = p
        except Exception as e:
            self.show_error(f'Config load failed: {e}')
        # Clear text when loading folder
        self.current_file = None
        self.textbuffer.set_text('')
        self.dirty_files.clear()
        self.refresh_list()

    def save_folder(self):
        try:
            with open(CONFIG_FILE, 'w', encoding='utf-8') as cf:
                cf.write(self.folder or '')
        except Exception as e:
            self.show_error(f'Config save failed: {e}')

    def on_open_folder(self, widget):
        dlg = Gtk.FileChooserDialog(
            title='Select Notes Folder', transient_for=self,
            action=Gtk.FileChooserAction.SELECT_FOLDER)
        dlg.add_buttons(Gtk.STOCK_CANCEL, Gtk.ResponseType.CANCEL,
                        Gtk.STOCK_OPEN, Gtk.ResponseType.OK)
        dlg.set_current_folder(self.folder or os.path.expanduser('~'))
        if dlg.run() == Gtk.ResponseType.OK:
            self.folder = dlg.get_current_folder()
            self.save_folder()
            # Clear editor and state when changing folder
            self.current_file = None
            self.textbuffer.set_text('')
            self.dirty_files.clear()
            self.refresh_list()
        dlg.destroy()

    def on_new_note(self, widget):
        if not self.folder:
            return
        dlg = Gtk.Dialog(title='New Note', transient_for=self)
        dlg.add_buttons(Gtk.STOCK_CANCEL, Gtk.ResponseType.CANCEL,
                        Gtk.STOCK_OK, Gtk.ResponseType.OK)
        area = dlg.get_content_area()
        area.set_border_width(10)
        entry = Gtk.Entry()
        entry.set_placeholder_text('Filename')
        entry.connect('changed', lambda e: self.enforce_lowercase(e))
        area.add(entry)
        entry.show()
        if dlg.run() == Gtk.ResponseType.OK:
            name = entry.get_text().strip().lower()
            if name:
                try:
                    open(os.path.join(self.folder, name), 'a').close()
                except Exception as e:
                    self.show_error(f'New note failed: {e}')
                self.refresh_list()
        dlg.destroy()

    def on_delete_note(self, widget):
        model, it = self.selection.get_selected()
        if not it or not self.folder:
            return
        raw = model[it][0]
        name = raw.lstrip('*')
        path = os.path.join(self.folder, name)
        if not os.path.exists(path):
            return
        dlg = Gtk.MessageDialog(
            transient_for=self,
            message_type=Gtk.MessageType.QUESTION,
            buttons=Gtk.ButtonsType.OK_CANCEL,
            text='Delete Note?')
        disp = name if len(name) <= 20 else name[:20] + '...'
        dlg.format_secondary_text(f"Delete '{disp}' permanently?")
        if dlg.run() == Gtk.ResponseType.OK:
            try:
                os.remove(path)
            except Exception as e:
                self.show_error(f'Delete failed: {e}')
            else:
                self.current_file = None
                self.textbuffer.set_text('')
                self.dirty_files.clear()
                self.selection.unselect_all()
                self.refresh_list()
        dlg.destroy()

    def on_note_selected(self, selection):
        try:
            model, it = selection.get_selected()
            if not it or not self.folder:
                return
            raw = model[it][0]
            name = raw.lstrip('*')
            path = os.path.join(self.folder, name)
            if self.db:
                cur = self.db.cursor()
                cur.execute('SELECT content FROM journal WHERE filename=?', (name,))
                row = cur.fetchone()
                text = row[0] if row else open(path, 'r', encoding='utf-8').read()
            else:
                text = open(path, 'r', encoding='utf-8').read()
            self.current_file = path
            self.textbuffer.handler_block(self.changed_id)
            self.textbuffer.set_text(text)
            self.textbuffer.handler_unblock(self.changed_id)
        except Exception:
            traceback.print_exc(file=open(DEBUG_FILE, 'a'))

    def on_text_changed(self, buf):
        if not self.current_file or not self.db:
            return
        name = os.path.basename(self.current_file)
        content = buf.get_text(buf.get_start_iter(), buf.get_end_iter(), True)
        try:
            self.db.execute('INSERT OR REPLACE INTO journal VALUES(?,?)', (name, content))
            self.db.commit()
        except Exception:
            pass
        if name not in self.dirty_files:
            self.dirty_files.add(name)
        self.refresh_list()

    def on_save(self, widget):
        if not self.current_file:
            return
        name = os.path.basename(self.current_file)
        text = self.textbuffer.get_text(
            self.textbuffer.get_start_iter(),
            self.textbuffer.get_end_iter(), True)
        try:
            with open(self.current_file, 'w', encoding='utf-8') as f:
                f.write(text)
            if self.db:
                self.db.execute('DELETE FROM journal WHERE filename=?', (name,))
                self.db.commit()
            self.dirty_files.discard(name)
            self.refresh_list()
        except Exception as e:
            self.show_error(f'Save failed: {e}')

    def on_rename(self, widget, path, new_text):
        old_display = self.liststore[path][0]
        old_name = old_display.lstrip('*')
        new_name = new_text.strip().lower()
        if new_name == old_name:
            return
        if not new_name or '/' in new_name or new_name.startswith('*'):
            return
        existing = [f.lower() for f in os.listdir(self.folder)]
        if new_name in existing:
            self.show_error('A file with that name already exists')
            return
        old_path = os.path.join(self.folder, old_name)
        new_path = os.path.join(self.folder, new_name)
        try:
            os.rename(old_path, new_path)
            if self.db:
                cur = self.db.cursor()
                cur.execute('SELECT content FROM journal WHERE filename=?', (old_name,))
                row = cur.fetchone()
                if row:
                    content = row[0]
                    cur.execute('DELETE FROM journal WHERE filename=?', (old_name,))
                    cur.execute('INSERT INTO journal VALUES(?,?)', (new_name, content))
                    self.db.commit()
            self.current_file = new_path if self.current_file and self.current_file.endswith(old_name) else self.current_file
            self.refresh_list()
        except Exception as e:
            self.show_error(f'Rename failed: {e}')

    def refresh_list(self):
        try:
            self.selection.disconnect(self.selection_handler_id)
        except Exception:
            pass
        self.liststore.clear()
        if self.folder:
            files = sorted(
                [f for f in os.listdir(self.folder) if os.path.isfile(os.path.join(self.folder, f))],
                key=str.lower
            )
            for f in files:
                prefix = '*' if f in self.dirty_files else ''
                self.liststore.append([f'{prefix}{f.lower()}'])
        self.selection_handler_id = self.selection.connect('changed', self.on_note_selected)
        self.column.set_title('Notes')

class NotesApp(Gtk.Application):
    def __init__(self): super().__init__(application_id='org.local.garnicia')
    def do_startup(self): Gtk.Application.do_startup(self)
    def do_activate(self): NotesWindow(self).show_all()

if __name__=='__main__': sys.exit(NotesApp().run(None))
<|MERGE_RESOLUTION|>--- conflicted
+++ resolved
@@ -23,16 +23,10 @@
 try:
     import gi
     gi.require_version('Gtk', '3.0')
-<<<<<<< HEAD
     from gi.repository import Gtk, Pango
-=======
-    from gi.repository import Gtk
->>>>>>> c40a0c89
 except ModuleNotFoundError:
-    sys.stderr.write(
-        "Error: PyGObject is required.\n"
-        "Install the 'python3-gi' and 'gir1.2-gtk-3.0' packages.\n"
-    )
+    import sys
+    sys.stderr.write("Required module 'gi' is not installed.\n")
     sys.exit(1)
 
 # Configuration paths
